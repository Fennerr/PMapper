# Ignore Python artifacts
*.swp
*.pyc

# Ignore image artifacts
*.png
*.svg
*.dot

# Ignore temp files created by gedit

*~

# Ignore .idea files
*.idea*

<<<<<<< HEAD
# Ignore venv
/venv*

# Ignore vscode
.vscode/
=======
# Ignore coding files
/venv*
.vscode*
.github*
>>>>>>> b7b94ace
<|MERGE_RESOLUTION|>--- conflicted
+++ resolved
@@ -14,15 +14,8 @@
 # Ignore .idea files
 *.idea*
 
-<<<<<<< HEAD
-# Ignore venv
+# Ignore coding files
 /venv*
 
 # Ignore vscode
-.vscode/
-=======
-# Ignore coding files
-/venv*
-.vscode*
-.github*
->>>>>>> b7b94ace
+.vscode/